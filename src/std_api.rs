// This file was derived from rust's own libstd/process.rs with the following
// copyright:
//
// Copyright 2015 The Rust Project Developers. See the COPYRIGHT
// file at the top-level directory of this distribution and at
// http://rust-lang.org/COPYRIGHT.
//
use std::ffi::OsStr;
use std::default::Default;
use std::collections::HashMap;
use std::collections::HashSet;
use std::env;
use std::path::Path;

use libc::{uid_t, gid_t};
use crate::ffi_util::ToCString;
use crate::{Command, Stdio, Fd};


impl Command {
    /// Constructs a new `Command` for launching the program at
    /// path `program`, with the following default configuration:
    ///
    /// * No arguments to the program
    /// * Inherit the current process's environment
    /// * Inherit the current process's working directory
    /// * Inherit stdin/stdout/stderr for `spawn` or `status`, but create pipes for `output`
    ///
    /// Builder methods are provided to change these defaults and
    /// otherwise configure the process.
    pub fn new<S: AsRef<OsStr>>(program: S) -> Command {
        Command {
            filename: program.to_cstring(),
            args: vec![program.to_cstring()],
            environ: None,
            config: Default::default(),
            chroot_dir: None,
            pivot_root: None,
            fds: vec![
                (0, Fd::inherit()),
                (1, Fd::inherit()),
                (2, Fd::inherit()),
                ].into_iter().collect(),
            close_fds: Vec::new(),
            id_map_commands: None,
            pid_env_vars: HashSet::new(),
            keep_caps: None,
            before_unfreeze: None,
<<<<<<< HEAD
            pre_exec: None,
=======
            before_exec: None,
            before_chroot: None,
>>>>>>> c4f5b844
        }
    }

    /// Add an argument to pass to the program.
    pub fn arg<S: AsRef<OsStr>>(&mut self, arg: S) -> &mut Command {
        self.args.push(arg.to_cstring());
        self
    }

    /// Add multiple arguments to pass to the program.
    pub fn args<S: AsRef<OsStr>>(&mut self, args: &[S]) -> &mut Command {
        self.args.extend(args.iter().map(ToCString::to_cstring));
        self
    }

    // TODO(tailhook) It's only public for our run module any better way?
    // TODO(tailhook) make it private
    #[doc(hidden)]
    pub fn init_env_map(&mut self) {
        if self.environ.is_none() {
            self.environ = Some(env::vars_os().collect());
        }
    }

    /// Inserts or updates an environment variable mapping.
    pub fn env<K, V>(&mut self, key: K, val: V) -> &mut Command
        where K: AsRef<OsStr>, V: AsRef<OsStr>
    {
        self.init_env_map();
        self.environ.as_mut().unwrap().insert(
            key.as_ref().to_os_string(),
            val.as_ref().to_os_string());
        self.pid_env_vars.remove(key.as_ref());
        self
    }

    /// Inserts or updates multiple environment variable mappings.
    pub fn envs<I, K, V>(&mut self, vars: I)-> &mut Command
        where I: IntoIterator<Item=(K, V)>, K: AsRef<OsStr>, V: AsRef<OsStr>
    {
        for (ref key, ref val) in vars {
            self.init_env_map();
            self.environ.as_mut().unwrap().insert(
                key.as_ref().to_os_string(),
                val.as_ref().to_os_string());
            self.pid_env_vars.remove(key.as_ref());
        }
        self
    }
    
    /// Removes an environment variable mapping.
    pub fn env_remove<K: AsRef<OsStr>>(&mut self, key: K) -> &mut Command {
        self.init_env_map();
        self.environ.as_mut().unwrap().remove(key.as_ref());
        self.pid_env_vars.remove(key.as_ref());
        self
    }

    /// Clears the entire environment map for the child process.
    pub fn env_clear(&mut self) -> &mut Command {
        self.environ = Some(HashMap::new());
        self.pid_env_vars = HashSet::new();
        self
    }

    /// Sets the working directory for the child process.
    ///
    /// Note: in case of `chroot` or `pivot_root` the working directory is
    /// always set to something inside the new root. Algorithm is following:
    ///
    /// 1. If path is set to absolute path, current dir is this path *inside*
    ///    the chroot
    /// 2. Check if chroot dir is prefix of `env::current_dir()`. If it is
    ///    set current directory to the suffix. Otherwise set current directory
    ///    to the new root dir.
    /// 3. If `current_dir` is specified (and relative) set working directory
    ///    to the value (i.e. relative to the dir set in #2)
    ///
    /// The `pivot_root` is treated just the same as `chroot`. I.e. we will
    /// not try to set working directory inside the `old_root`, unless path
    /// inside is set explicitly by this method.
    ///
    /// At the end of the day, the ``cmd.current_dir(env::current_dir())`` is
    /// not no-op if using chroot/pivot_root.
    pub fn current_dir<P: AsRef<Path>>(&mut self, dir: P) -> &mut Command
    {
        self.config.work_dir = Some(dir.as_ref().to_cstring());
        self
    }

    /// Configuration for the child process's stdin handle (file descriptor 0).
    pub fn stdin(&mut self, cfg: Stdio) -> &mut Command {
        self.fds.insert(0, cfg.to_fd(false));
        self
    }

    /// Configuration for the child process's stdout handle (file descriptor 1).
    pub fn stdout(&mut self, cfg: Stdio) -> &mut Command {
        self.fds.insert(1, cfg.to_fd(true));
        self
    }

    /// Configuration for the child process's stderr handle (file descriptor 2).
    pub fn stderr(&mut self, cfg: Stdio) -> &mut Command {
        self.fds.insert(2, cfg.to_fd(true));
        self
    }

    /// Set user id of the new process. Note that it works only for root
    /// process or if you also set up user namespace
    pub fn uid(&mut self, id: uid_t) -> &mut Command {
        self.config.uid = Some(id);
        self
    }

    /// Set primary group id of the new process. Note that it works only for
    /// root process or if you also set up user namespace
    pub fn gid(&mut self, id: gid_t) -> &mut Command {
        self.config.gid = Some(id);
        self
    }

    /// Set supplementary group ids. Note that it works only for root process
    /// or if you also set up user namespace
    pub fn groups(&mut self, ids: Vec<gid_t>) -> &mut Command {
        self.config.supplementary_gids = Some(ids);
        self
    }
}
<|MERGE_RESOLUTION|>--- conflicted
+++ resolved
@@ -46,12 +46,8 @@
             pid_env_vars: HashSet::new(),
             keep_caps: None,
             before_unfreeze: None,
-<<<<<<< HEAD
-            pre_exec: None,
-=======
             before_exec: None,
             before_chroot: None,
->>>>>>> c4f5b844
         }
     }
 
