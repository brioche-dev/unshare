--- conflicted
+++ resolved
@@ -51,13 +51,9 @@
     pub setns_namespaces: &'a [(CloneFlags, RawFd)],
     pub pid_env_vars: &'a [(usize, usize)],
     pub keep_caps: &'a Option<[u32; 2]>,
-<<<<<<< HEAD
-    pub pre_exec: &'a Option<Box<dyn Fn() -> Result<(), io::Error>>>,
-=======
     pub before_exec: &'a Option<Box<dyn Fn() -> Result<(), io::Error>>>,
     pub before_chroot: &'a Option<Box<dyn Fn() -> Result<(), io::Error>>>,
 
->>>>>>> c4f5b844
 }
 
 fn raw_with_null(arr: &Vec<CString>) -> Vec<*const c_char> {
@@ -263,12 +259,8 @@
                 setns_namespaces: &setns_ns,
                 pid_env_vars: &pid_env_vars,
                 keep_caps: &self.keep_caps,
-<<<<<<< HEAD
-                pre_exec: &self.pre_exec,
-=======
                 before_exec: &self.before_exec,
                 before_chroot : &self.before_chroot,
->>>>>>> c4f5b844
             };
             child::child_after_clone(&child_info);
         }), &mut nstack[..], self.config.namespaces, Some(SIGCHLD as i32)))?;
